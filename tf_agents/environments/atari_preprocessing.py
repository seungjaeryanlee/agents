# coding=utf-8
# Copyright 2018 The TF-Agents Authors.
#
# Licensed under the Apache License, Version 2.0 (the "License");
# you may not use this file except in compliance with the License.
# You may obtain a copy of the License at
#
#     http://www.apache.org/licenses/LICENSE-2.0
#
# Unless required by applicable law or agreed to in writing, software
# distributed under the License is distributed on an "AS IS" BASIS,
# WITHOUT WARRANTIES OR CONDITIONS OF ANY KIND, either express or implied.
# See the License for the specific language governing permissions and
# limitations under the License.

"""A class implementing minimal Atari 2600 preprocessing.

Adapted from Dopamine.

https://github.com/google/dopamine/blob/master/dopamine/discrete_domains/atari_lib.py

This includes:
  . Emitting a terminal signal when losing a life (optional).
  . Frame skipping and color pooling.
  . Resizing the image before it is provided to the agent.

"""

from __future__ import absolute_import
from __future__ import division
from __future__ import print_function

import gin
<<<<<<< HEAD
from gym.spaces.box import Box
from gym import Wrapper
=======
from gym import core as gym_core
from gym.spaces import box
>>>>>>> 96ca0054
import numpy as np
import cv2


@gin.configurable
<<<<<<< HEAD
class AtariPreprocessing(Wrapper):
=======
class AtariPreprocessing(gym_core.Wrapper):
>>>>>>> 96ca0054
  """A class implementing image preprocessing for Atari 2600 agents.

  Specifically, this provides the following subset from the JAIR paper
  (Bellemare et al., 2013) and Nature DQN paper (Mnih et al., 2015):

    * Frame skipping (defaults to 4).
    * Terminal signal when a life is lost (off by default).
    * Grayscale and max-pooling of the last two frames.
    * Downsample the screen to a square image (defaults to 84x84).

  More generally, this class follows the preprocessing guidelines set down in
  Machado et al. (2018), "Revisiting the Arcade Learning Environment:
  Evaluation Protocols and Open Problems for General Agents".
  """

  def __init__(self,
               env,
               frame_skip=4,
               terminal_on_life_loss=False,
               screen_size=84):
    """Constructor for an Atari 2600 preprocessor.

    Args:
      env: Gym environment whose observations are preprocessed.
      frame_skip: int, the frequency at which the agent experiences the game.
      terminal_on_life_loss: bool, If True, the step() method returns
        is_terminal=True whenever a life is lost. See Mnih et al. 2015.
      screen_size: int, size of a resized Atari 2600 frame.

    Raises:
      ValueError: if frame_skip or screen_size are not strictly positive.
    """
    super(AtariPreprocessing, self).__init__(env)
<<<<<<< HEAD
    self._env = env

    # Return the observation space adjusted to match the shape of the processed
    # observations.
    self.observation_space = Box(
=======

    # Return the observation space adjusted to match the shape of the processed
    # observations.
    self.observation_space = box.Box(
>>>>>>> 96ca0054
        low=0,
        high=255,
        shape=(screen_size, screen_size, 1),
        dtype=np.uint8)

    if frame_skip <= 0:
      raise ValueError(
          'Frame skip should be strictly positive, got {}'.format(frame_skip))
    if screen_size <= 0:
      raise ValueError('Target screen size should be strictly positive, got {}'
                       .format(screen_size))

    self.terminal_on_life_loss = terminal_on_life_loss
    self.frame_skip = frame_skip
    self.screen_size = screen_size

    obs_dims = self.env.observation_space
    # Stores temporary observations used for pooling over two successive
    # frames.
    self.screen_buffer = [
        np.empty((obs_dims.shape[0], obs_dims.shape[1]), dtype=np.uint8),
        np.empty((obs_dims.shape[0], obs_dims.shape[1]), dtype=np.uint8)
    ]

    self.game_over = False
    self.lives = 0  # Will need to be set by reset().

  def reset(self):
    """Resets the environment.

    Returns:
      observation: numpy array, the initial observation emitted by the
        environment.
    """
<<<<<<< HEAD
    self._env.reset()
=======
    super(AtariPreprocessing, self).reset()
>>>>>>> 96ca0054
    self.lives = self.env.ale.lives()
    self.game_over = False
    self._fetch_grayscale_observation(self.screen_buffer[0])
    self.screen_buffer[1].fill(0)
    return self._pool_and_resize()

  def step(self, action):
    """Applies the given action in the environment.

    Remarks:

      * If a terminal state (from life loss or episode end) is reached, this may
        execute fewer than self.frame_skip steps in the environment.
      * Furthermore, in this case the returned observation may not contain valid
        image data and should be ignored.

    Args:
      action: The action to be executed.

    Returns:
      observation: numpy array, the observation following the action.
      reward: float, the reward following the action.
      is_terminal: bool, whether the environment has reached a terminal state.
        This is true when a life is lost and terminal_on_life_loss, or when the
        episode is over.
      info: Gym API's info data structure.
    """
    accumulated_reward = 0.

    for time_step in range(self.frame_skip):
      # We bypass the Gym observation altogether and directly fetch the
      # grayscale image from the ALE. This is a little faster.
<<<<<<< HEAD
      _, reward, game_over, info = self._env.step(action)
=======
      _, reward, game_over, info = super(AtariPreprocessing, self).step(action)
>>>>>>> 96ca0054
      accumulated_reward += reward

      if self.terminal_on_life_loss:
        new_lives = self.env.ale.lives()
        is_terminal = game_over or new_lives < self.lives
        self.lives = new_lives
      else:
        is_terminal = game_over

      if is_terminal:
        break
      # We max-pool over the last two frames, in grayscale.
      elif time_step >= self.frame_skip - 2:
        t = time_step - (self.frame_skip - 2)
        self._fetch_grayscale_observation(self.screen_buffer[t])

    # Pool the last two observations.
    observation = self._pool_and_resize()

    self.game_over = game_over
    return observation, accumulated_reward, is_terminal, info

  def _fetch_grayscale_observation(self, output):
    """Returns the current observation in grayscale.

    The returned observation is stored in 'output'.

    Args:
      output: numpy array, screen buffer to hold the returned observation.

    Returns:
      observation: numpy array, the current observation in grayscale.
    """
    self.env.ale.getScreenGrayscale(output)
    return output

  def _pool_and_resize(self):
    """Transforms two frames into a Nature DQN observation.

    For efficiency, the transformation is done in-place in self.screen_buffer.

    Returns:
      transformed_screen: numpy array, pooled, resized screen.
    """
    # Pool if there are enough screens to do so.
    if self.frame_skip > 1:
      np.maximum(
          self.screen_buffer[0],
          self.screen_buffer[1],
          out=self.screen_buffer[0])

    transformed_image = cv2.resize(
        self.screen_buffer[0], (self.screen_size, self.screen_size),
        interpolation=cv2.INTER_AREA)
    int_image = np.asarray(transformed_image, dtype=np.uint8)
    return np.expand_dims(int_image, axis=2)<|MERGE_RESOLUTION|>--- conflicted
+++ resolved
@@ -31,23 +31,14 @@
 from __future__ import print_function
 
 import gin
-<<<<<<< HEAD
-from gym.spaces.box import Box
-from gym import Wrapper
-=======
 from gym import core as gym_core
 from gym.spaces import box
->>>>>>> 96ca0054
 import numpy as np
 import cv2
 
 
 @gin.configurable
-<<<<<<< HEAD
-class AtariPreprocessing(Wrapper):
-=======
 class AtariPreprocessing(gym_core.Wrapper):
->>>>>>> 96ca0054
   """A class implementing image preprocessing for Atari 2600 agents.
 
   Specifically, this provides the following subset from the JAIR paper
@@ -81,18 +72,10 @@
       ValueError: if frame_skip or screen_size are not strictly positive.
     """
     super(AtariPreprocessing, self).__init__(env)
-<<<<<<< HEAD
-    self._env = env
-
-    # Return the observation space adjusted to match the shape of the processed
-    # observations.
-    self.observation_space = Box(
-=======
 
     # Return the observation space adjusted to match the shape of the processed
     # observations.
     self.observation_space = box.Box(
->>>>>>> 96ca0054
         low=0,
         high=255,
         shape=(screen_size, screen_size, 1),
@@ -127,11 +110,7 @@
       observation: numpy array, the initial observation emitted by the
         environment.
     """
-<<<<<<< HEAD
-    self._env.reset()
-=======
     super(AtariPreprocessing, self).reset()
->>>>>>> 96ca0054
     self.lives = self.env.ale.lives()
     self.game_over = False
     self._fetch_grayscale_observation(self.screen_buffer[0])
@@ -164,11 +143,7 @@
     for time_step in range(self.frame_skip):
       # We bypass the Gym observation altogether and directly fetch the
       # grayscale image from the ALE. This is a little faster.
-<<<<<<< HEAD
-      _, reward, game_over, info = self._env.step(action)
-=======
       _, reward, game_over, info = super(AtariPreprocessing, self).step(action)
->>>>>>> 96ca0054
       accumulated_reward += reward
 
       if self.terminal_on_life_loss:
